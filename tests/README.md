# Testing
<<<<<<< HEAD
This report presents the accuracy of the ellip crate using **symmetric relative error**, defined as

![Symmetric relative error](https://github.com/p-sira/ellip/blob/main/examples/symmetric_error.svg?raw=true)

Errors are expressed in units of machine epsilon (ε). The test data spans the domain of each function up to **μ** to avoid approaching the function's limit. The reference values are computed using [**Wolfram Engine**](https://www.wolfram.com/engine/). You can find the scripts in the directory [tests/wolfram/](https://github.com/p-sira/ellip/blob/main/tests/wolfram/). 
This report is generated on x86_64-unknown-linux-gnu rustc 1.90.0 using ellip v0.5.6 at `f64` precision (ε=2.2204460492503131e-16).
=======
This report presents the accuracy of the ellip crate using [**symmetric relative error**](https://www.boost.org/doc/libs/1_88_0/libs/math/doc/html/math_toolkit/relative_error.html) metric. Errors are expressed in units of machine epsilon (ε). The test data spans the domain of each function up to **μ** to avoid approaching the function's limit. The reference values are computed using [**Wolfram Engine**](https://www.wolfram.com/engine/). You can find the scripts in the directory [tests/wolfram/](https://github.com/p-sira/ellip/blob/main/tests/wolfram/). 
This report is generated on x86_64-unknown-linux-gnu rustc 1.90.0 using ellip v0.5.5 at `f64` precision (ε=2.2204460492503131e-16).
>>>>>>> 2914779c

## Legendre's Complete Elliptic Integrals

| Function        | Mean (ε) | Median (ε) | P99 (ε) | Max (ε) | Variance (ε²) | μ (ε²) |
|-----------------|----------|------------|---------|---------|---------------|--------|
| ellipk          | 0.27     | 0.00       | 1.51    | 20.95   | 0.81          | 1      |
| ellipk (Neg m)  | 0.54     | 0.00       | 1.55    | 108.14  | 15.93         | 1      |
| ellipe          | 0.30     | 0.00       | 1.82    | 3.00    | 0.18          | 1      |
| ellipe (Neg m)  | 0.42     | 0.51       | 1.64    | 1.95    | 0.20          | 1      |
| ellippi         | 0.41     | 0.00       | 1.65    | 20.95   | 0.60          | 1      |
| ellippi (Neg m) | 0.43     | 0.51       | 1.82    | 2.96    | 0.22          | 1      |
| ellippi (p.v.)  | 0.17     | 0.00       | 2.11    | 36.35   | 2.56          | 50     |
| ellipd          | 0.44     | 0.00       | 1.96    | 2.43    | 0.32          | 1      |
| ellipd (Neg m)  | 0.10     | 0.00       | 1.87    | 2.64    | 0.16          | 1      |

## Legendre's Incomplete Elliptic Integrals

| Function                    | Mean (ε) | Median (ε) | P99 (ε) | Max (ε) | Variance (ε²) | μ (ε²) |
|-----------------------------|----------|------------|---------|---------|---------------|--------|
| ellipf                      | 0.33     | 0.00       | 2.39    | 7.47    | 0.42          | 1      |
| ellipf (Neg m)              | 0.28     | 0.00       | 1.95    | 3.00    | 0.26          | 1      |
| ellipeinc                   | 0.51     | 0.00       | 7.50    | 24.66   | 2.69          | 1      |
| ellipeinc (Neg m)           | 0.50     | 0.00       | 2.68    | 3.38    | 0.54          | 1      |
| ellippiinc                  | 0.89     | 0.00       | 14.58   | 165.83  | 49.26         | 1      |
| ellippiinc (Neg m)          | 0.59     | 0.00       | 8.53    | 25.98   | 3.87          | 1      |
| ellippiinc (p.v.)           | 7.27     | 1.76       | 110.88  | 395.31  | 738.07        | 1      |
| ellippiinc_bulirsch         | 1.01     | 0.00       | 14.58   | 165.83  | 49.39         | 1      |
| ellippiinc_bulirsch (Neg m) | 0.50     | 0.00       | 5.14    | 15.94   | 1.69          | 1      |
| ellipdinc                   | 0.21     | 0.00       | 3.62    | 8.38    | 0.56          | 1      |
| ellipdinc (Neg m)           | 0.12     | 0.00       | 2.98    | 4.20    | 0.29          | 1      |

## Bulirsch's Elliptic Integrals
Bulirsh's elliptic integrals are not natively implemented in Wolfram Engine. Nevertheless, some of the integrals can be converted to their Legendre's counterpart, which are available on Wolfram Engine. However, for `cel` and `el2`, their values cannot be mapped simply. Hence, the reference values are generated using the functions submitted by Jan Mangaldan on [Wolfram Function Repository](https://resources.wolframcloud.com/FunctionRepository/). As for `cel2`, it is mapped to `cel` with p=1.

| Function   | Mean (ε) | Median (ε) | P99 (ε) | Max (ε) | Variance (ε²) | μ (ε²) |
|------------|----------|------------|---------|---------|---------------|--------|
| cel        | 0.75     | 0.65       | 3.47    | 28.60   | 2.04          | 1      |
| cel (p.v.) | 1.09     | 0.59       | 19.25   | 36.94   | 13.66         | 1      |
| cel1       | 0.54     | 0.00       | 7.82    | 8.68    | 1.56          | 1      |
| cel2       | 0.50     | 0.00       | 2.73    | 3.47    | 0.51          | 1      |
| el1        | 0.09     | 0.00       | 1.09    | 1.70    | 0.08          | 1      |
| el2        | 0.37     | 0.00       | 5.54    | 74.60   | 16.74         | 1      |
| el3        | 1.15     | 0.00       | 19.40   | 53.21   | 20.34         | 50     |
| el3 (p.v.) | 1.24     | 0.00       | 13.81   | 16.54   | 8.60          | 50     |

## Carlson's Symmetric Elliptic Integrals

| Function       | Mean (ε) | Median (ε) | P99 (ε) | Max (ε) | Variance (ε²) | μ (ε²) |
|----------------|----------|------------|---------|---------|---------------|--------|
| elliprf        | 0.33     | 0.00       | 1.41    | 1.57    | 0.19          | 1      |
| elliprg        | 0.26     | 0.00       | 2.60    | 5.25    | 0.38          | 1      |
| elliprj        | 0.75     | 0.58       | 6.20    | 7.42    | 1.27          | 50     |
| elliprj (p.v.) | 1.07     | 0.51       | 12.05   | 136.97  | 28.82         | 1000   |
| elliprc        | 0.20     | 0.00       | 1.20    | 1.96    | 0.14          | 1      |
| elliprc (p.v.) | 0.14     | 0.00       | 1.75    | 2.82    | 0.15          | 1      |
| elliprd        | 0.49     | 0.00       | 2.24    | 6.25    | 0.40          | 50     |

Note that `elliprj` is numerically unstable in the principal value domain when the symmetric parameter values are close (smaller than 1,000 epsilons).

## Miscellaneous Functions

| Function            | Mean (ε) | Median (ε) | P99 (ε) | Max (ε) | Variance (ε²) | μ (ε²) |
|---------------------|----------|------------|---------|---------|---------------|--------|
| jacobi_zeta         | 0.07     | 0.00       | 3.12    | 7.59    | 0.32          | 1      |
| jacobi_zeta (Neg m) | 0.07     | 0.00       | 3.87    | 8.66    | 0.36          | 1      |
| heuman_lambda       | 0.37     | 0.00       | 1.82    | 2.86    | 0.24          | 1      |

## f32 Implementation

<<<<<<< HEAD
Generated on x86_64-unknown-linux-gnu rustc 1.90.0 using ellip v0.5.6 at `f32` precision (ε≈1.19e-7).
=======
Generated on x86_64-unknown-linux-gnu rustc 1.90.0 using ellip v0.5.5 at `f32` precision (ε≈1.19e-7).
>>>>>>> 2914779c

### Legendre's Complete Elliptic Integrals

| Function        | Mean (ε) | Median (ε) | P99 (ε) | Max (ε) | Variance (ε²) | μ (ε²) |
|-----------------|----------|------------|---------|---------|---------------|--------|
| ellipk          | 0.26     | 0.00       | 1.80    | 12.46   | 0.49          | 1      |
| ellipk (Neg m)  | 0.30     | 0.00       | 1.29    | 1.72    | 0.18          | 1      |
| ellipe          | 0.20     | 0.00       | 1.00    | 1.92    | 0.14          | 1      |
| ellipe (Neg m)  | 0.35     | 0.00       | 1.48    | 1.61    | 0.17          | 1      |
| ellippi         | 0.52     | 0.53       | 2.46    | 4.22    | 0.37          | 1      |
<<<<<<< HEAD
| ellippi (Neg m) | 0.48     | 0.55       | 2.02    | 2.92    | 0.26          | 1      |
| ellippi (p.v.)  | 0.18     | 0.00       | 2.14    | 34.47   | 2.36          | 50     |
| ellipd          | 0.51     | 0.00       | 2.56    | 15.09   | 0.92          | 1      |
| ellipd (Neg m)  | 0.07     | 0.00       | 1.83    | 2.16    | 0.11          | 1      |
=======
| ellippi (Neg m) | 0.48     | 0.55       | 2.05    | 2.92    | 0.27          | 1      |
| ellippi (p.v.)  | 0.80     | 0.70       | 2.45    | 34.47   | 2.59          | 50     |
| ellipd          | 0.64     | 0.59       | 2.56    | 15.09   | 0.85          | 1      |
| ellipd (Neg m)  | 0.55     | 0.59       | 1.87    | 2.16    | 0.25          | 1      |
>>>>>>> 2914779c

### Legendre's Incomplete Elliptic Integrals

| Function                    | Mean (ε) | Median (ε) | P99 (ε) | Max (ε) | Variance (ε²) | μ (ε²) |
|-----------------------------|----------|------------|---------|---------|---------------|--------|
<<<<<<< HEAD
| ellipf                      | 0.23     | 0.00       | 1.95    | 5.20    | 0.25          | 1      |
| ellipf (Neg m)              | 0.20     | 0.00       | 1.56    | 3.54    | 0.19          | 1      |
| ellipeinc                   | 0.37     | 0.00       | 4.84    | 24.02   | 1.89          | 1      |
| ellipeinc (Neg m)           | 0.39     | 0.00       | 2.31    | 3.12    | 0.39          | 1      |
| ellippiinc                  | 0.53     | 0.00       | 8.72    | 71.78   | 7.85          | 1      |
| ellippiinc (Neg m)          | 0.64     | 0.00       | 11.93   | 40.74   | 6.10          | 1      |
| ellippiinc (p.v.)           | 2.97     | 0.00       | 42.49   | 128.05  | 99.10         | 1      |
| ellippiinc_bulirsch         | 1.16e6   | 0.00       | 1.68e7  | 1.68e7  | 1.82e13       | 1      |
| ellippiinc_bulirsch (Neg m) | 1.86e6   | 0.00       | 1.68e7  | 1.68e7  | 2.78e13       | 1      |
| ellipdinc                   | 0.21     | 0.00       | 3.59    | 11.97   | 0.69          | 1      |
| ellipdinc (Neg m)           | 0.10     | 0.00       | 2.13    | 4.44    | 0.21          | 1      |
=======
| ellipf                      | 0.47     | 0.54       | 1.97    | 5.20    | 0.29          | 1      |
| ellipf (Neg m)              | 0.46     | 0.53       | 1.60    | 3.54    | 0.23          | 1      |
| ellipeinc                   | 0.70     | 0.57       | 5.01    | 24.02   | 1.93          | 1      |
| ellipeinc (Neg m)           | 0.72     | 0.69       | 2.39    | 3.12    | 0.39          | 1      |
| ellippiinc                  | 1.05     | 0.68       | 15.59   | 71.79   | 11.40         | 1      |
| ellippiinc (Neg m)          | 1.15     | 0.67       | 12.36   | 40.74   | 8.56          | 1      |
| ellippiinc (p.v.)           | 5.24     | 1.65       | 55.19   | 298.48  | 327.85        | 1      |
| ellippiinc_bulirsch         | 1.47e6   | 0.79       | 1.68e7  | 1.68e7  | 2.25e13       | 1      |
| ellippiinc_bulirsch (Neg m) | 2.25e6   | 0.85       | 1.68e7  | 1.68e7  | 3.26e13       | 1      |
| ellipdinc                   | 0.92     | 0.74       | 3.75    | 11.97   | 1.00          | 1      |
| ellipdinc (Neg m)           | 0.84     | 0.76       | 2.92    | 4.44    | 0.52          | 1      |
>>>>>>> 2914779c

### Bulirsch's Elliptic Integrals

| Function   | Mean (ε) | Median (ε) | P99 (ε) | Max (ε) | Variance (ε²) | μ (ε²) |
|------------|----------|------------|---------|---------|---------------|--------|
<<<<<<< HEAD
| cel        | 0.55     | 0.00       | 2.44    | 9.41    | 0.59          | 1      |
| cel (p.v.) | 0.70     | 0.56       | 6.48    | 13.37   | 1.54          | 1      |
| cel1       | 0.37     | 0.00       | 1.58    | 1.59    | 0.18          | 1      |
| cel2       | 0.41     | 0.00       | 2.00    | 2.00    | 0.33          | 1      |
| el1        | 0.14     | 0.00       | 1.36    | 1.89    | 0.13          | 1      |
| el2        | 0.19     | 0.00       | 2.58    | 91.18   | 9.95          | 1      |
| el3        | 0.59     | 0.00       | 7.58    | 17.86   | 2.43          | 50     |
| el3 (p.v.) | 1.06     | 0.00       | 22.73   | 23.50   | 7.98          | 50     |

### Carlson's Symmetric Elliptic Integrals

| Function       | Mean (ε) | Median (ε) | P99 (ε) | Max (ε) | Variance (ε²) | μ (ε²) |
|----------------|----------|------------|---------|---------|---------------|--------|
| elliprf        | 0.31     | 0.00       | 1.63    | 1.79    | 0.19          | 1      |
| elliprg        | 0.17     | 0.00       | 1.45    | 2.12    | 0.15          | 1      |
| elliprj        | 0.70     | 0.56       | 6.84    | 14.15   | 1.62          | 50     |
| elliprj (p.v.) | 115.48   | 0.53       | 11.34   | 1.54e5  | 1.46e7        | 1000   |
| elliprc        | 0.19     | 0.00       | 1.14    | 1.73    | 0.13          | 1      |
| elliprc (p.v.) | 0.17     | 0.00       | 1.83    | 2.15    | 0.17          | 1      |
| elliprd        | 0.41     | 0.00       | 1.85    | 5.82    | 0.32          | 50     |
=======
| cel        | 0.85     | 0.67       | 10.30   | 18.59   | 2.40          | 1      |
| cel (p.v.) | 0.98     | 0.73       | 9.17    | 14.06   | 2.50          | 1      |
| cel1       | 0.37     | 0.00       | 1.58    | 1.59    | 0.18          | 1      |
| cel2       | 1.27e5   | 0.64       | 8.39e6  | 8.39e6  | 1.05e12       | 1      |
| el1        | 0.41     | 0.00       | 1.93    | 1.96    | 0.23          | 1      |
| el2        | 1.51     | 0.69       | 20.14   | 91.18   | 19.39         | 1      |
| el3        | 1.09     | 0.65       | 8.17    | 17.86   | 2.52          | 50     |
| el3 (p.v.) | 1.40     | 0.86       | 22.73   | 23.50   | 7.49          | 50     |

### Carlson's Symmetric Elliptic Integrals

| Function               | Mean (ε) | Median (ε) | P99 (ε) | Max (ε) | Variance (ε²) | μ (ε²) |
|------------------------|----------|------------|---------|---------|---------------|--------|
| elliprf                | 0.38     | 0.51       | 1.63    | 1.79    | 0.18          | 1      |
| elliprg                | 0.36     | 0.00       | 1.45    | 2.12    | 0.18          | 1      |
| elliprj                | 0.80     | 0.62       | 7.74    | 14.15   | 1.89          | 50     |
| elliprj (p.v.)         | 1.94     | 0.70       | 34.47   | 116.46  | 64.04         | 1e10   |
| elliprj (p.v., small*) | NAN      | NAN        | NAN     | NAN     | NAN           | 50     |
| elliprc                | 0.30     | 0.00       | 1.14    | 1.73    | 0.14          | 1      |
| elliprc (p.v.)         | 0.52     | 0.57       | 1.81    | 2.15    | 0.23          | 1      |
| elliprd                | 0.52     | 0.58       | 1.85    | 5.82    | 0.30          | 50     |
>>>>>>> 2914779c

### Miscellaneous Functions

| Function            | Mean (ε) | Median (ε) | P99 (ε) | Max (ε) | Variance (ε²) | μ (ε²) |
|---------------------|----------|------------|---------|---------|---------------|--------|
<<<<<<< HEAD
| jacobi_zeta         | 0.02     | 0.00       | 0.42    | 3.99    | 0.06          | 1      |
| jacobi_zeta (Neg m) | 0.02     | 0.00       | 0.00    | 4.52    | 0.08          | 1      |
| heuman_lambda       | 0.40     | 0.00       | 1.98    | 2.80    | 0.29          | 1      |
=======
| jacobi_zeta         | 1.40     | 0.97       | 6.16    | 7.32    | 1.89          | 1      |
| jacobi_zeta (Neg m) | 1.52     | 1.17       | 5.75    | 6.71    | 1.82          | 1      |
| heuman_lambda       | 0.51     | 0.56       | 2.01    | 2.80    | 0.29          | 1      |
>>>>>>> 2914779c
<|MERGE_RESOLUTION|>--- conflicted
+++ resolved
@@ -1,15 +1,10 @@
 # Testing
-<<<<<<< HEAD
 This report presents the accuracy of the ellip crate using **symmetric relative error**, defined as
 
 ![Symmetric relative error](https://github.com/p-sira/ellip/blob/main/examples/symmetric_error.svg?raw=true)
 
 Errors are expressed in units of machine epsilon (ε). The test data spans the domain of each function up to **μ** to avoid approaching the function's limit. The reference values are computed using [**Wolfram Engine**](https://www.wolfram.com/engine/). You can find the scripts in the directory [tests/wolfram/](https://github.com/p-sira/ellip/blob/main/tests/wolfram/). 
 This report is generated on x86_64-unknown-linux-gnu rustc 1.90.0 using ellip v0.5.6 at `f64` precision (ε=2.2204460492503131e-16).
-=======
-This report presents the accuracy of the ellip crate using [**symmetric relative error**](https://www.boost.org/doc/libs/1_88_0/libs/math/doc/html/math_toolkit/relative_error.html) metric. Errors are expressed in units of machine epsilon (ε). The test data spans the domain of each function up to **μ** to avoid approaching the function's limit. The reference values are computed using [**Wolfram Engine**](https://www.wolfram.com/engine/). You can find the scripts in the directory [tests/wolfram/](https://github.com/p-sira/ellip/blob/main/tests/wolfram/). 
-This report is generated on x86_64-unknown-linux-gnu rustc 1.90.0 using ellip v0.5.5 at `f64` precision (ε=2.2204460492503131e-16).
->>>>>>> 2914779c
 
 ## Legendre's Complete Elliptic Integrals
 
@@ -79,11 +74,7 @@
 
 ## f32 Implementation
 
-<<<<<<< HEAD
 Generated on x86_64-unknown-linux-gnu rustc 1.90.0 using ellip v0.5.6 at `f32` precision (ε≈1.19e-7).
-=======
-Generated on x86_64-unknown-linux-gnu rustc 1.90.0 using ellip v0.5.5 at `f32` precision (ε≈1.19e-7).
->>>>>>> 2914779c
 
 ### Legendre's Complete Elliptic Integrals
 
@@ -94,23 +85,15 @@
 | ellipe          | 0.20     | 0.00       | 1.00    | 1.92    | 0.14          | 1      |
 | ellipe (Neg m)  | 0.35     | 0.00       | 1.48    | 1.61    | 0.17          | 1      |
 | ellippi         | 0.52     | 0.53       | 2.46    | 4.22    | 0.37          | 1      |
-<<<<<<< HEAD
 | ellippi (Neg m) | 0.48     | 0.55       | 2.02    | 2.92    | 0.26          | 1      |
 | ellippi (p.v.)  | 0.18     | 0.00       | 2.14    | 34.47   | 2.36          | 50     |
 | ellipd          | 0.51     | 0.00       | 2.56    | 15.09   | 0.92          | 1      |
 | ellipd (Neg m)  | 0.07     | 0.00       | 1.83    | 2.16    | 0.11          | 1      |
-=======
-| ellippi (Neg m) | 0.48     | 0.55       | 2.05    | 2.92    | 0.27          | 1      |
-| ellippi (p.v.)  | 0.80     | 0.70       | 2.45    | 34.47   | 2.59          | 50     |
-| ellipd          | 0.64     | 0.59       | 2.56    | 15.09   | 0.85          | 1      |
-| ellipd (Neg m)  | 0.55     | 0.59       | 1.87    | 2.16    | 0.25          | 1      |
->>>>>>> 2914779c
 
 ### Legendre's Incomplete Elliptic Integrals
 
 | Function                    | Mean (ε) | Median (ε) | P99 (ε) | Max (ε) | Variance (ε²) | μ (ε²) |
 |-----------------------------|----------|------------|---------|---------|---------------|--------|
-<<<<<<< HEAD
 | ellipf                      | 0.23     | 0.00       | 1.95    | 5.20    | 0.25          | 1      |
 | ellipf (Neg m)              | 0.20     | 0.00       | 1.56    | 3.54    | 0.19          | 1      |
 | ellipeinc                   | 0.37     | 0.00       | 4.84    | 24.02   | 1.89          | 1      |
@@ -122,25 +105,11 @@
 | ellippiinc_bulirsch (Neg m) | 1.86e6   | 0.00       | 1.68e7  | 1.68e7  | 2.78e13       | 1      |
 | ellipdinc                   | 0.21     | 0.00       | 3.59    | 11.97   | 0.69          | 1      |
 | ellipdinc (Neg m)           | 0.10     | 0.00       | 2.13    | 4.44    | 0.21          | 1      |
-=======
-| ellipf                      | 0.47     | 0.54       | 1.97    | 5.20    | 0.29          | 1      |
-| ellipf (Neg m)              | 0.46     | 0.53       | 1.60    | 3.54    | 0.23          | 1      |
-| ellipeinc                   | 0.70     | 0.57       | 5.01    | 24.02   | 1.93          | 1      |
-| ellipeinc (Neg m)           | 0.72     | 0.69       | 2.39    | 3.12    | 0.39          | 1      |
-| ellippiinc                  | 1.05     | 0.68       | 15.59   | 71.79   | 11.40         | 1      |
-| ellippiinc (Neg m)          | 1.15     | 0.67       | 12.36   | 40.74   | 8.56          | 1      |
-| ellippiinc (p.v.)           | 5.24     | 1.65       | 55.19   | 298.48  | 327.85        | 1      |
-| ellippiinc_bulirsch         | 1.47e6   | 0.79       | 1.68e7  | 1.68e7  | 2.25e13       | 1      |
-| ellippiinc_bulirsch (Neg m) | 2.25e6   | 0.85       | 1.68e7  | 1.68e7  | 3.26e13       | 1      |
-| ellipdinc                   | 0.92     | 0.74       | 3.75    | 11.97   | 1.00          | 1      |
-| ellipdinc (Neg m)           | 0.84     | 0.76       | 2.92    | 4.44    | 0.52          | 1      |
->>>>>>> 2914779c
 
 ### Bulirsch's Elliptic Integrals
 
 | Function   | Mean (ε) | Median (ε) | P99 (ε) | Max (ε) | Variance (ε²) | μ (ε²) |
 |------------|----------|------------|---------|---------|---------------|--------|
-<<<<<<< HEAD
 | cel        | 0.55     | 0.00       | 2.44    | 9.41    | 0.59          | 1      |
 | cel (p.v.) | 0.70     | 0.56       | 6.48    | 13.37   | 1.54          | 1      |
 | cel1       | 0.37     | 0.00       | 1.58    | 1.59    | 0.18          | 1      |
@@ -161,40 +130,11 @@
 | elliprc        | 0.19     | 0.00       | 1.14    | 1.73    | 0.13          | 1      |
 | elliprc (p.v.) | 0.17     | 0.00       | 1.83    | 2.15    | 0.17          | 1      |
 | elliprd        | 0.41     | 0.00       | 1.85    | 5.82    | 0.32          | 50     |
-=======
-| cel        | 0.85     | 0.67       | 10.30   | 18.59   | 2.40          | 1      |
-| cel (p.v.) | 0.98     | 0.73       | 9.17    | 14.06   | 2.50          | 1      |
-| cel1       | 0.37     | 0.00       | 1.58    | 1.59    | 0.18          | 1      |
-| cel2       | 1.27e5   | 0.64       | 8.39e6  | 8.39e6  | 1.05e12       | 1      |
-| el1        | 0.41     | 0.00       | 1.93    | 1.96    | 0.23          | 1      |
-| el2        | 1.51     | 0.69       | 20.14   | 91.18   | 19.39         | 1      |
-| el3        | 1.09     | 0.65       | 8.17    | 17.86   | 2.52          | 50     |
-| el3 (p.v.) | 1.40     | 0.86       | 22.73   | 23.50   | 7.49          | 50     |
-
-### Carlson's Symmetric Elliptic Integrals
-
-| Function               | Mean (ε) | Median (ε) | P99 (ε) | Max (ε) | Variance (ε²) | μ (ε²) |
-|------------------------|----------|------------|---------|---------|---------------|--------|
-| elliprf                | 0.38     | 0.51       | 1.63    | 1.79    | 0.18          | 1      |
-| elliprg                | 0.36     | 0.00       | 1.45    | 2.12    | 0.18          | 1      |
-| elliprj                | 0.80     | 0.62       | 7.74    | 14.15   | 1.89          | 50     |
-| elliprj (p.v.)         | 1.94     | 0.70       | 34.47   | 116.46  | 64.04         | 1e10   |
-| elliprj (p.v., small*) | NAN      | NAN        | NAN     | NAN     | NAN           | 50     |
-| elliprc                | 0.30     | 0.00       | 1.14    | 1.73    | 0.14          | 1      |
-| elliprc (p.v.)         | 0.52     | 0.57       | 1.81    | 2.15    | 0.23          | 1      |
-| elliprd                | 0.52     | 0.58       | 1.85    | 5.82    | 0.30          | 50     |
->>>>>>> 2914779c
 
 ### Miscellaneous Functions
 
 | Function            | Mean (ε) | Median (ε) | P99 (ε) | Max (ε) | Variance (ε²) | μ (ε²) |
 |---------------------|----------|------------|---------|---------|---------------|--------|
-<<<<<<< HEAD
 | jacobi_zeta         | 0.02     | 0.00       | 0.42    | 3.99    | 0.06          | 1      |
 | jacobi_zeta (Neg m) | 0.02     | 0.00       | 0.00    | 4.52    | 0.08          | 1      |
-| heuman_lambda       | 0.40     | 0.00       | 1.98    | 2.80    | 0.29          | 1      |
-=======
-| jacobi_zeta         | 1.40     | 0.97       | 6.16    | 7.32    | 1.89          | 1      |
-| jacobi_zeta (Neg m) | 1.52     | 1.17       | 5.75    | 6.71    | 1.82          | 1      |
-| heuman_lambda       | 0.51     | 0.56       | 2.01    | 2.80    | 0.29          | 1      |
->>>>>>> 2914779c
+| heuman_lambda       | 0.40     | 0.00       | 1.98    | 2.80    | 0.29          | 1      |