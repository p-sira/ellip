# Testing

This report denotes how to reproduce the tests and presents the accuracy of the ellip crate using **symmetric relative error**, defined as

![Symmetric relative error](https://github.com/p-sira/ellip/blob/main/examples/symmetric_error_on_white.svg?raw=true)

Errors are expressed in units of machine epsilon (ε). This report is generated using `cargo run --example generate_error_report`.

## Test Datasets

Ellip uses three sources of reference values:
1. **Wolfram Engine** for accuracy reporting and unit tests
2. **Boost.Math test data** in unit tests
3. **Original literature** in the unit tests for Bulirsh's integrals

The [Boost dataset](https://github.com/boostorg/math/tree/develop/test/) is included in the repository at [tests/data/boost/](https://github.com/p-sira/ellip/blob/main/tests/data/boost/).

The accuracy report shown here uses only the Wolfram dataset, as it provides uniform coverage across the domain of each function. The Wolfram reference values are generated using the scripts in [tests/wolfram/](https://github.com/p-sira/ellip/blob/main/tests/wolfram/). Each script samples inputs across the valid domain of the corresponding function, avoiding singularities by stopping short of the branch limit **μ**. This ensures meaningful reference values and prevents non-informative cases, such as large outputs that diverges toward infinity, where the observed error is dominated by floating-point limits.

To generate the Wolfram test data:

```sh
cd tests/wolfram
wolframscript --file [test-script].wls
```

The test datasets are not distributed with the crate by default. You may generate them locally using the scripts above or download the precomputed data from [tests/data/wolfram/](https://github.com/p-sira/ellip/tree/main/tests/data/wolfram/).

## f64 Results

<<<<<<< HEAD
This report is generated on AMD Ryzen 5 4600H with Radeon Graphics @3.0 GHz running x86_64-unknown-linux-gnu rustc 1.90.0 using ellip v0.5.8 at `f64` precision (ε=2.2204460492503131e-16).
=======
This report is generated on AMD EPYC 7763 64-Core Processor running x86_64-unknown-linux-gnu rustc 1.91.1 using ellip v0.5.7 at `f64` precision (ε=2.2204460492503131e-16).
>>>>>>> 7b6a420f

### Legendre's Complete Elliptic Integrals

| Function        | Mean (ε) | Median (ε) | P99 (ε) | Max (ε) | Variance (ε²) | μ (ε) |
|-----------------|----------|------------|---------|---------|---------------|-------|
| ellipk          | 0.27     | 0.00       | 1.51    | 20.95   | 0.81          | 1     |
| ellipk (Neg m)  | 0.54     | 0.00       | 1.55    | 108.14  | 15.93         | 1     |
| ellipe          | 0.30     | 0.00       | 1.82    | 3.00    | 0.18          | 1     |
| ellipe (Neg m)  | 0.42     | 0.51       | 1.64    | 1.95    | 0.20          | 1     |
| ellippi         | 0.41     | 0.00       | 1.65    | 20.95   | 0.60          | 1     |
| ellippi (Neg m) | 0.43     | 0.51       | 1.82    | 2.96    | 0.22          | 1     |
| ellippi (p.v.)  | 0.17     | 0.00       | 2.11    | 36.35   | 2.56          | 50    |
| ellipd          | 0.44     | 0.00       | 1.96    | 2.43    | 0.32          | 1     |
| ellipd (Neg m)  | 0.10     | 0.00       | 1.87    | 2.64    | 0.16          | 1     |

### Legendre's Incomplete Elliptic Integrals

| Function                    | Mean (ε) | Median (ε) | P99 (ε) | Max (ε) | Variance (ε²) | μ (ε) |
|-----------------------------|----------|------------|---------|---------|---------------|-------|
| ellipf                      | 0.33     | 0.00       | 2.39    | 7.47    | 0.42          | 1     |
| ellipf (Neg m)              | 0.28     | 0.00       | 1.95    | 3.00    | 0.26          | 1     |
| ellipeinc                   | 0.51     | 0.00       | 7.50    | 24.66   | 2.69          | 1     |
| ellipeinc (Neg m)           | 0.50     | 0.00       | 2.68    | 3.38    | 0.54          | 1     |
| ellippiinc                  | 0.89     | 0.00       | 14.58   | 165.83  | 49.26         | 1     |
| ellippiinc (Neg m)          | 0.59     | 0.00       | 8.53    | 25.98   | 3.87          | 1     |
| ellippiinc (p.v.)           | 7.27     | 1.76       | 110.88  | 395.31  | 738.07        | 1     |
| ellippiinc_bulirsch         | 1.01     | 0.00       | 14.58   | 165.83  | 49.39         | 1     |
| ellippiinc_bulirsch (Neg m) | 0.50     | 0.00       | 5.14    | 15.94   | 1.69          | 1     |
| ellipdinc                   | 0.21     | 0.00       | 3.62    | 8.38    | 0.56          | 1     |
| ellipdinc (Neg m)           | 0.12     | 0.00       | 2.98    | 4.20    | 0.29          | 1     |

### Bulirsch's Elliptic Integrals
Bulirsh's elliptic integrals are not natively implemented in Wolfram Engine. Nevertheless, some of the integrals can be converted to their Legendre's counterpart, which are available on Wolfram Engine. However, for `cel` and `el2`, their values cannot be mapped simply. Hence, the reference values are generated using the functions submitted by Jan Mangaldan on [Wolfram Function Repository](https://resources.wolframcloud.com/FunctionRepository/). As for `cel2`, it is mapped to `cel` with p=1.

| Function   | Mean (ε) | Median (ε) | P99 (ε) | Max (ε) | Variance (ε²) | μ (ε) |
|------------|----------|------------|---------|---------|---------------|-------|
| cel        | 0.75     | 0.65       | 3.47    | 28.60   | 2.04          | 1     |
| cel (p.v.) | 1.09     | 0.59       | 19.25   | 36.94   | 13.66         | 1     |
| cel1       | 0.54     | 0.00       | 7.82    | 8.68    | 1.56          | 1     |
| cel2       | 0.50     | 0.00       | 2.73    | 3.47    | 0.51          | 1     |
| el1        | 0.09     | 0.00       | 1.09    | 1.70    | 0.08          | 1     |
| el2        | 0.37     | 0.00       | 5.54    | 74.60   | 16.74         | 1     |
| el3        | 1.15     | 0.00       | 19.40   | 53.21   | 20.34         | 50    |
| el3 (p.v.) | 1.24     | 0.00       | 13.81   | 16.54   | 8.60          | 50    |

### Carlson's Symmetric Elliptic Integrals

| Function       | Mean (ε) | Median (ε) | P99 (ε) | Max (ε) | Variance (ε²) | μ (ε) |
|----------------|----------|------------|---------|---------|---------------|-------|
| elliprf        | 0.33     | 0.00       | 1.41    | 1.57    | 0.19          | 1     |
| elliprg        | 0.26     | 0.00       | 2.60    | 5.25    | 0.38          | 1     |
| elliprj        | 0.75     | 0.58       | 6.20    | 7.42    | 1.27          | 50    |
| elliprj (p.v.) | 1.07     | 0.51       | 12.05   | 136.97  | 28.82         | 1000  |
| elliprc        | 0.20     | 0.00       | 1.20    | 1.96    | 0.14          | 1     |
| elliprc (p.v.) | 0.14     | 0.00       | 1.75    | 2.82    | 0.15          | 1     |
| elliprd        | 0.49     | 0.00       | 2.24    | 6.25    | 0.40          | 50    |

Note that `elliprj` is numerically unstable in the principal value domain when the symmetric parameter values are close (smaller than 1,000 epsilons).

### Miscellaneous Functions

| Function            | Mean (ε) | Median (ε) | P99 (ε) | Max (ε) | Variance (ε²) | μ (ε) |
|---------------------|----------|------------|---------|---------|---------------|-------|
| jacobi_zeta         | 0.07     | 0.00       | 3.12    | 7.59    | 0.32          | 1     |
| jacobi_zeta (Neg m) | 0.07     | 0.00       | 3.87    | 8.66    | 0.36          | 1     |
| heuman_lambda       | 0.37     | 0.00       | 1.82    | 2.86    | 0.24          | 1     |

## f32 Results

<<<<<<< HEAD
Generated on AMD Ryzen 5 4600H with Radeon Graphics @3.0 GHz running x86_64-unknown-linux-gnu rustc 1.90.0 using ellip v0.5.8 at `f32` precision (ε≈1.19e-7).
=======
Generated on AMD EPYC 7763 64-Core Processor running x86_64-unknown-linux-gnu rustc 1.91.1 using ellip v0.5.7 at `f32` precision (ε≈1.19e-7).
>>>>>>> 7b6a420f

### Legendre's Complete Elliptic Integrals

| Function        | Mean (ε) | Median (ε) | P99 (ε) | Max (ε) | Variance (ε²) | μ (ε) |
|-----------------|----------|------------|---------|---------|---------------|-------|
| ellipk          | 0.26     | 0.00       | 1.80    | 12.46   | 0.49          | 1     |
| ellipk (Neg m)  | 0.30     | 0.00       | 1.29    | 1.72    | 0.18          | 1     |
| ellipe          | 0.20     | 0.00       | 1.00    | 1.92    | 0.14          | 1     |
| ellipe (Neg m)  | 0.35     | 0.00       | 1.48    | 1.61    | 0.17          | 1     |
| ellippi         | 0.52     | 0.53       | 2.46    | 4.22    | 0.37          | 1     |
<<<<<<< HEAD
| ellippi (Neg m) | 0.48     | 0.55       | 2.02    | 2.92    | 0.26          | 1     |
| ellippi (p.v.)  | 0.18     | 0.00       | 2.14    | 34.47   | 2.36          | 50    |
=======
| ellippi (Neg m) | 0.48     | 0.55       | 2.05    | 2.92    | 0.27          | 1     |
| ellippi (p.v.)  | 0.18     | 0.00       | 2.14    | 34.47   | 2.35          | 50    |
>>>>>>> 7b6a420f
| ellipd          | 0.51     | 0.00       | 2.56    | 15.09   | 0.92          | 1     |
| ellipd (Neg m)  | 0.07     | 0.00       | 1.83    | 2.16    | 0.11          | 1     |

### Legendre's Incomplete Elliptic Integrals

| Function                    | Mean (ε) | Median (ε) | P99 (ε) | Max (ε) | Variance (ε²) | μ (ε) |
|-----------------------------|----------|------------|---------|---------|---------------|-------|
| ellipf                      | 0.23     | 0.00       | 1.95    | 5.20    | 0.25          | 1     |
| ellipf (Neg m)              | 0.20     | 0.00       | 1.56    | 3.54    | 0.19          | 1     |
| ellipeinc                   | 0.37     | 0.00       | 4.84    | 24.02   | 1.89          | 1     |
| ellipeinc (Neg m)           | 0.39     | 0.00       | 2.31    | 3.12    | 0.39          | 1     |
| ellippiinc                  | 0.53     | 0.00       | 8.72    | 71.78   | 7.85          | 1     |
<<<<<<< HEAD
| ellippiinc (Neg m)          | 0.64     | 0.00       | 11.93   | 40.74   | 6.10          | 1     |
| ellippiinc (p.v.)           | 2.97     | 0.00       | 42.49   | 128.05  | 99.10         | 1     |
=======
| ellippiinc (Neg m)          | 0.65     | 0.00       | 11.93   | 40.74   | 6.12          | 1     |
| ellippiinc (p.v.)           | 2.99     | 0.00       | 42.49   | 128.05  | 99.46         | 1     |
>>>>>>> 7b6a420f
| ellippiinc_bulirsch         | 1.16e6   | 0.00       | 1.68e7  | 1.68e7  | 1.82e13       | 1     |
| ellippiinc_bulirsch (Neg m) | 1.86e6   | 0.00       | 1.68e7  | 1.68e7  | 2.78e13       | 1     |
| ellipdinc                   | 0.21     | 0.00       | 3.59    | 11.97   | 0.69          | 1     |
| ellipdinc (Neg m)           | 0.10     | 0.00       | 2.13    | 4.44    | 0.21          | 1     |

### Bulirsch's Elliptic Integrals

| Function   | Mean (ε) | Median (ε) | P99 (ε) | Max (ε) | Variance (ε²) | μ (ε) |
|------------|----------|------------|---------|---------|---------------|-------|
| cel        | 0.55     | 0.00       | 2.44    | 9.41    | 0.59          | 1     |
| cel (p.v.) | 0.70     | 0.56       | 6.48    | 13.37   | 1.54          | 1     |
| cel1       | 0.37     | 0.00       | 1.58    | 1.59    | 0.18          | 1     |
| cel2       | 0.41     | 0.00       | 2.00    | 2.00    | 0.33          | 1     |
| el1        | 0.14     | 0.00       | 1.36    | 1.89    | 0.13          | 1     |
| el2        | 0.19     | 0.00       | 2.58    | 91.18   | 9.95          | 1     |
<<<<<<< HEAD
| el3        | 0.59     | 0.00       | 7.58    | 17.86   | 2.43          | 50    |
=======
| el3        | 0.58     | 0.00       | 7.58    | 17.86   | 2.43          | 50    |
>>>>>>> 7b6a420f
| el3 (p.v.) | 1.06     | 0.00       | 22.73   | 23.50   | 7.98          | 50    |

### Carlson's Symmetric Elliptic Integrals

| Function       | Mean (ε) | Median (ε) | P99 (ε) | Max (ε) | Variance (ε²) | μ (ε) |
|----------------|----------|------------|---------|---------|---------------|-------|
| elliprf        | 0.31     | 0.00       | 1.63    | 1.79    | 0.19          | 1     |
| elliprg        | 0.17     | 0.00       | 1.45    | 2.12    | 0.15          | 1     |
<<<<<<< HEAD
| elliprj        | 0.70     | 0.56       | 6.84    | 14.15   | 1.62          | 50    |
| elliprj (p.v.) | 115.48   | 0.53       | 11.34   | 1.54e5  | 1.46e7        | 1000  |
| elliprc        | 0.19     | 0.00       | 1.14    | 1.73    | 0.13          | 1     |
| elliprc (p.v.) | 0.17     | 0.00       | 1.83    | 2.15    | 0.17          | 1     |
=======
| elliprj        | 0.75     | 0.56       | 7.74    | 14.15   | 1.93          | 50    |
| elliprj (p.v.) | 115.45   | 0.53       | 12.15   | 1.54e5  | 1.46e7        | 1000  |
| elliprc        | 0.19     | 0.00       | 1.14    | 1.73    | 0.13          | 1     |
| elliprc (p.v.) | 0.16     | 0.00       | 1.76    | 2.15    | 0.16          | 1     |
>>>>>>> 7b6a420f
| elliprd        | 0.41     | 0.00       | 1.85    | 5.82    | 0.32          | 50    |

### Miscellaneous Functions

| Function            | Mean (ε) | Median (ε) | P99 (ε) | Max (ε) | Variance (ε²) | μ (ε) |
|---------------------|----------|------------|---------|---------|---------------|-------|
| jacobi_zeta         | 0.02     | 0.00       | 0.42    | 3.99    | 0.06          | 1     |
| jacobi_zeta (Neg m) | 0.02     | 0.00       | 0.00    | 4.52    | 0.08          | 1     |
| heuman_lambda       | 0.40     | 0.00       | 1.98    | 2.80    | 0.29          | 1     |<|MERGE_RESOLUTION|>--- conflicted
+++ resolved
@@ -28,11 +28,7 @@
 
 ## f64 Results
 
-<<<<<<< HEAD
-This report is generated on AMD Ryzen 5 4600H with Radeon Graphics @3.0 GHz running x86_64-unknown-linux-gnu rustc 1.90.0 using ellip v0.5.8 at `f64` precision (ε=2.2204460492503131e-16).
-=======
 This report is generated on AMD EPYC 7763 64-Core Processor running x86_64-unknown-linux-gnu rustc 1.91.1 using ellip v0.5.7 at `f64` precision (ε=2.2204460492503131e-16).
->>>>>>> 7b6a420f
 
 ### Legendre's Complete Elliptic Integrals
 
@@ -102,11 +98,7 @@
 
 ## f32 Results
 
-<<<<<<< HEAD
 Generated on AMD Ryzen 5 4600H with Radeon Graphics @3.0 GHz running x86_64-unknown-linux-gnu rustc 1.90.0 using ellip v0.5.8 at `f32` precision (ε≈1.19e-7).
-=======
-Generated on AMD EPYC 7763 64-Core Processor running x86_64-unknown-linux-gnu rustc 1.91.1 using ellip v0.5.7 at `f32` precision (ε≈1.19e-7).
->>>>>>> 7b6a420f
 
 ### Legendre's Complete Elliptic Integrals
 
@@ -117,13 +109,8 @@
 | ellipe          | 0.20     | 0.00       | 1.00    | 1.92    | 0.14          | 1     |
 | ellipe (Neg m)  | 0.35     | 0.00       | 1.48    | 1.61    | 0.17          | 1     |
 | ellippi         | 0.52     | 0.53       | 2.46    | 4.22    | 0.37          | 1     |
-<<<<<<< HEAD
-| ellippi (Neg m) | 0.48     | 0.55       | 2.02    | 2.92    | 0.26          | 1     |
-| ellippi (p.v.)  | 0.18     | 0.00       | 2.14    | 34.47   | 2.36          | 50    |
-=======
 | ellippi (Neg m) | 0.48     | 0.55       | 2.05    | 2.92    | 0.27          | 1     |
 | ellippi (p.v.)  | 0.18     | 0.00       | 2.14    | 34.47   | 2.35          | 50    |
->>>>>>> 7b6a420f
 | ellipd          | 0.51     | 0.00       | 2.56    | 15.09   | 0.92          | 1     |
 | ellipd (Neg m)  | 0.07     | 0.00       | 1.83    | 2.16    | 0.11          | 1     |
 
@@ -136,13 +123,8 @@
 | ellipeinc                   | 0.37     | 0.00       | 4.84    | 24.02   | 1.89          | 1     |
 | ellipeinc (Neg m)           | 0.39     | 0.00       | 2.31    | 3.12    | 0.39          | 1     |
 | ellippiinc                  | 0.53     | 0.00       | 8.72    | 71.78   | 7.85          | 1     |
-<<<<<<< HEAD
-| ellippiinc (Neg m)          | 0.64     | 0.00       | 11.93   | 40.74   | 6.10          | 1     |
-| ellippiinc (p.v.)           | 2.97     | 0.00       | 42.49   | 128.05  | 99.10         | 1     |
-=======
 | ellippiinc (Neg m)          | 0.65     | 0.00       | 11.93   | 40.74   | 6.12          | 1     |
 | ellippiinc (p.v.)           | 2.99     | 0.00       | 42.49   | 128.05  | 99.46         | 1     |
->>>>>>> 7b6a420f
 | ellippiinc_bulirsch         | 1.16e6   | 0.00       | 1.68e7  | 1.68e7  | 1.82e13       | 1     |
 | ellippiinc_bulirsch (Neg m) | 1.86e6   | 0.00       | 1.68e7  | 1.68e7  | 2.78e13       | 1     |
 | ellipdinc                   | 0.21     | 0.00       | 3.59    | 11.97   | 0.69          | 1     |
@@ -158,11 +140,7 @@
 | cel2       | 0.41     | 0.00       | 2.00    | 2.00    | 0.33          | 1     |
 | el1        | 0.14     | 0.00       | 1.36    | 1.89    | 0.13          | 1     |
 | el2        | 0.19     | 0.00       | 2.58    | 91.18   | 9.95          | 1     |
-<<<<<<< HEAD
-| el3        | 0.59     | 0.00       | 7.58    | 17.86   | 2.43          | 50    |
-=======
 | el3        | 0.58     | 0.00       | 7.58    | 17.86   | 2.43          | 50    |
->>>>>>> 7b6a420f
 | el3 (p.v.) | 1.06     | 0.00       | 22.73   | 23.50   | 7.98          | 50    |
 
 ### Carlson's Symmetric Elliptic Integrals
@@ -171,17 +149,10 @@
 |----------------|----------|------------|---------|---------|---------------|-------|
 | elliprf        | 0.31     | 0.00       | 1.63    | 1.79    | 0.19          | 1     |
 | elliprg        | 0.17     | 0.00       | 1.45    | 2.12    | 0.15          | 1     |
-<<<<<<< HEAD
-| elliprj        | 0.70     | 0.56       | 6.84    | 14.15   | 1.62          | 50    |
-| elliprj (p.v.) | 115.48   | 0.53       | 11.34   | 1.54e5  | 1.46e7        | 1000  |
-| elliprc        | 0.19     | 0.00       | 1.14    | 1.73    | 0.13          | 1     |
-| elliprc (p.v.) | 0.17     | 0.00       | 1.83    | 2.15    | 0.17          | 1     |
-=======
 | elliprj        | 0.75     | 0.56       | 7.74    | 14.15   | 1.93          | 50    |
 | elliprj (p.v.) | 115.45   | 0.53       | 12.15   | 1.54e5  | 1.46e7        | 1000  |
 | elliprc        | 0.19     | 0.00       | 1.14    | 1.73    | 0.13          | 1     |
 | elliprc (p.v.) | 0.16     | 0.00       | 1.76    | 2.15    | 0.16          | 1     |
->>>>>>> 7b6a420f
 | elliprd        | 0.41     | 0.00       | 1.85    | 5.82    | 0.32          | 50    |
 
 ### Miscellaneous Functions
