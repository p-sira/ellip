name: Coverage

on: [pull_request, push, workflow_dispatch]

jobs:
  coverage:
    runs-on: ubuntu-latest
    env:
      CARGO_TERM_COLOR: always
    steps:
      - uses: actions/checkout@v4
      - name: Install Rust
        run: rustup update stable
      - name: Install cargo-llvm-cov
        uses: taiki-e/install-action@cargo-llvm-cov
<<<<<<< HEAD
      - name: Generate code coverage
        run: cargo llvm-cov --all-features -p ellip --lcov --output-path lcov.info --ignore-filename-regex 'benches/.*|examples/.*|src/test_util\.rs'
      - name: Upload coverage to Codecov
        uses: codecov/codecov-action@v3
        with:
          token: ${{ secrets.CODECOV_TOKEN }}
          files: lcov.info
          fail_ci_if_error: true
          
  error-report-coverage:
    runs-on: ubuntu-latest
    env:
      CARGO_TERM_COLOR: always
    steps:
      - uses: actions/checkout@v4
      - name: Install Rust
        run: rustup update stable
      - name: Install cargo-llvm-cov
        uses: taiki-e/install-action@cargo-llvm-cov
      - name: Generate code coverage
        run: cargo llvm-cov -p ellip-error-report --lcov --output-path lcov.info
=======
      - name: Generate code coverage
        run: cargo llvm-cov --all-features --workspace --lcov --output-path lcov.info --ignore-filename-regex 'benches/.*|examples/.*|src/test_util\.rs'
>>>>>>> 89b1b77f
      - name: Upload coverage to Codecov
        uses: codecov/codecov-action@v3
        with:
          token: ${{ secrets.CODECOV_TOKEN }}
          files: lcov.info
          fail_ci_if_error: true<|MERGE_RESOLUTION|>--- conflicted
+++ resolved
@@ -13,7 +13,6 @@
         run: rustup update stable
       - name: Install cargo-llvm-cov
         uses: taiki-e/install-action@cargo-llvm-cov
-<<<<<<< HEAD
       - name: Generate code coverage
         run: cargo llvm-cov --all-features -p ellip --lcov --output-path lcov.info --ignore-filename-regex 'benches/.*|examples/.*|src/test_util\.rs'
       - name: Upload coverage to Codecov
@@ -35,13 +34,12 @@
         uses: taiki-e/install-action@cargo-llvm-cov
       - name: Generate code coverage
         run: cargo llvm-cov -p ellip-error-report --lcov --output-path lcov.info
-=======
-      - name: Generate code coverage
-        run: cargo llvm-cov --all-features --workspace --lcov --output-path lcov.info --ignore-filename-regex 'benches/.*|examples/.*|src/test_util\.rs'
->>>>>>> 89b1b77f
       - name: Upload coverage to Codecov
         uses: codecov/codecov-action@v3
         with:
           token: ${{ secrets.CODECOV_TOKEN }}
           files: lcov.info
+          fail_ci_if_error: true
+          token: ${{ secrets.CODECOV_TOKEN }}
+          files: lcov.info
           fail_ci_if_error: true