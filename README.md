--- conflicted
+++ resolved
@@ -84,11 +84,7 @@
 
 In the unit tests, the functions are tested against the Boost Math and Wolfram test data. Since Ellip accepts the argument `m` (parameter) instead of `k` (modulus) to allow larger domain support, the full accuracy report uses exclusively the Wolfram data. **The full accuracy report can be found [here](https://github.com/p-sira/ellip/blob/main/tests)**, along with the test data and test generation scripts. The performance benchmark is presented to provide comparison between functions in Ellip. Comparing performance with other libraries is non-trivial, since they accept different domains of input.
 
-<<<<<<< HEAD
 Benchmark on AMD Ryzen 5 4600H with Radeon Graphics @3.0 GHz running x86_64-unknown-linux-gnu rustc 1.90.0 using ellip v0.5.8 at `f64` precision (ε=2.2204460492503131e-16).
-=======
-Benchmark on AMD EPYC 7763 64-Core Processor running x86_64-unknown-linux-gnu rustc 1.91.1 using ellip v0.5.7 at `f64` precision (ε=2.2204460492503131e-16).
->>>>>>> 7b6a420f
 
 ### Legendre's Elliptic Integrals
 | Function            | Median Error (ε) | Max Error (ε) | Mean Performance |
