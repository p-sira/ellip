--- conflicted
+++ resolved
@@ -2,14 +2,11 @@
 ## 0.3
 ### 0.3.1
 **Improvements**
-<<<<<<< HEAD
 - Improve documentations and add examples for each function.
+- Increase the precision of the `ellipk` and `ellipf` functions.
 
 **New Features**
 - Add `assert_close` function in `util` module.
-=======
-- Increase the precision of the `ellipk` and `ellipf` functions.
->>>>>>> 63890355
 
 **Bug Fixes**
 - Fix the domains for `ellipf` and `ellipeinc`.
